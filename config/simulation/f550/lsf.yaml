<<<<<<< HEAD
kpxy: 0.3
kvxy: 0.30
=======
kpxy: 0.25
kvxy: 0.25
>>>>>>> 6038b920
kaxy: 1.0
kixy: 0.1

kpz: 0.5
kvz: 0.2
kaz: 1.0

km: 1.0

kixy_lim: 3.0
km_lim: 1.0 # [kg]

g : 9.8

max_tilt_angle: 45.0 # [deg]

yaw_offset: 0.0 # [deg]<|MERGE_RESOLUTION|>--- conflicted
+++ resolved
@@ -1,10 +1,5 @@
-<<<<<<< HEAD
-kpxy: 0.3
-kvxy: 0.30
-=======
 kpxy: 0.25
 kvxy: 0.25
->>>>>>> 6038b920
 kaxy: 1.0
 kixy: 0.1
 
