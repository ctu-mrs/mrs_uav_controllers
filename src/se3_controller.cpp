/* includes //{ */

#include <rclcpp/rclcpp.hpp>

#include <common.h>
#include <pid.hpp>

#include <mrs_uav_managers/controller.h>

#include <mrs_lib/profiler.h>
#include <mrs_lib/utils.h>
#include <mrs_lib/mutex.h>
#include <mrs_lib/attitude_converter.h>
#include <mrs_lib/geometry/cyclic.h>
#include <mrs_lib/subscriber_handler.h>

#include <sensor_msgs/msg/imu.hpp>

#include <geometry_msgs/msg/vector3_stamped.hpp>

#include <ament_index_cpp/get_package_share_directory.hpp>

//}

/* typedefs //{ */

#if USE_ROS_TIMER == 1
typedef mrs_lib::ROSTimer TimerType;
#else
typedef mrs_lib::ThreadTimer TimerType;
#endif

//}

/* defines //{ */

#define OUTPUT_ACTUATORS 0
#define OUTPUT_CONTROL_GROUP 1
#define OUTPUT_ATTITUDE_RATE 2
#define OUTPUT_ATTITUDE 3

//}

namespace mrs_uav_controllers
{

namespace se3_controller
{

/* structs //{ */

typedef struct
{
  double kpxy;           // position xy gain
  double kvxy;           // velocity xy gain
  double kaxy;           // acceleration xy gain (feed forward, =1)
  double kiwxy;          // world xy integral gain
  double kibxy;          // body xy integral gain
  double kiwxy_lim;      // world xy integral limit
  double kibxy_lim;      // body xy integral limit
  double kpz;            // position z gain
  double kvz;            // velocity z gain
  double kaz;            // acceleration z gain (feed forward, =1)
  double km;             // mass estimator gain
  double km_lim;         // mass estimator limit
  double kq_roll_pitch;  // pitch/roll attitude gain
  double kq_yaw;         // yaw attitude gain
  double kw_roll_pitch;  // attitude rate gain
  double kw_yaw;         // attitude rate gain
} Gains_t;

//}

/* //{ class Se3Controller */

class Se3Controller : public mrs_uav_managers::Controller {

public:
  bool initialize(const rclcpp::Node::SharedPtr& node, std::shared_ptr<mrs_uav_managers::control_manager::CommonHandlers_t> common_handlers, std::shared_ptr<mrs_uav_managers::control_manager::PrivateHandlers_t> private_handlers);

  bool activate(const ControlOutput& last_control_output);

  void deactivate(void);

  void updateInactive(const mrs_msgs::msg::UavState& uav_state, const std::optional<mrs_msgs::msg::TrackerCommand>& tracker_command);

  ControlOutput updateActive(const mrs_msgs::msg::UavState& uav_state, const mrs_msgs::msg::TrackerCommand& tracker_command);

  const mrs_msgs::msg::ControllerStatus getStatus();

  void switchOdometrySource(const mrs_msgs::msg::UavState& new_uav_state);

  void resetDisturbanceEstimators(void);

  const std::shared_ptr<mrs_msgs::srv::DynamicsConstraintsSrv::Response> setConstraints(const std::shared_ptr<mrs_msgs::srv::DynamicsConstraintsSrv::Request>& constraints);

private:
  rclcpp::Node::SharedPtr  node_;
  rclcpp::Clock::SharedPtr clock_;

  bool is_initialized_ = false;
  bool is_active_      = false;

  std::shared_ptr<mrs_uav_managers::control_manager::CommonHandlers_t>  common_handlers_;
  std::shared_ptr<mrs_uav_managers::control_manager::PrivateHandlers_t> private_handlers_;

  mrs_lib::SubscriberHandler<sensor_msgs::msg::Imu> sh_imu_;

  // | ------------------------ uav state ----------------------- |

  mrs_msgs::msg::UavState uav_state_;
  std::mutex              mutex_uav_state_;

  // | --------------- dynamic reconfigure server --------------- |

  struct DrsParams_t
  {
    double kpxy;
    double kvxy;
    double kaxy;
    double kiwxy;
    double kibxy;
    double kpz;
    double kvz;
    double kaz;
    double kiwxy_lim;
    double kibxy_lim;
    double kq_roll_pitch;
    double kq_yaw;
    double km;
    bool   fuse_acceleration;
    double km_lim;
    int    preferred_output_mode;
    bool   jerk_feedforward;
    int    rotation_type;
    bool   pitch_roll_heading_rate_compensation;
  };

  DrsParams_t drs_params_;
  std::mutex  mutex_drs_params_;

  rclcpp::node_interfaces::OnSetParametersCallbackHandle::SharedPtr param_callback_handle_;

  rcl_interfaces::msg::SetParametersResult callbackParameters(std::vector<rclcpp::Parameter> parameters);

  void setParamsToServer(const DrsParams_t& drs_params);

  std::atomic<bool> params_setting_running_ = false;

  // | ----------------------- controllers ---------------------- |

  void positionPassthrough(const mrs_msgs::msg::UavState& uav_state, const mrs_msgs::msg::TrackerCommand& tracker_command);

  void PIDVelocityOutput(const mrs_msgs::msg::UavState& uav_state, const mrs_msgs::msg::TrackerCommand& tracker_command, const common::CONTROL_OUTPUT& control_output, const double& dt);

  void SE3Controller(const mrs_msgs::msg::UavState& uav_state, const mrs_msgs::msg::TrackerCommand& tracker_command, const double& dt, const common::CONTROL_OUTPUT& output_modality);

  // | ----------------------- constraints ---------------------- |

  mrs_msgs::msg::DynamicsConstraints constraints_;
  std::mutex                         mutex_constraints_;

  // | --------- throttle generation and mass estimation -------- |

  double _uav_mass_;
  double uav_mass_difference_;
  double last_thrust_force_;
  double last_throttle_;

  Gains_t gains_;

  std::mutex mutex_gains_;  // locks the gains the are used and filtered

  std::shared_ptr<TimerType> timer_gains_;
  void                       timerGains();

  double _gain_filtering_rate_;

  // | ----------------------- gain muting ---------------------- |

  std::atomic<bool> mute_gains_            = false;
  std::atomic<bool> mute_gains_by_tracker_ = false;
  double            _gain_mute_coefficient_;

  // | --------------------- gain filtering --------------------- |

  double calculateGainChange(const double dt, const double current_value, const double desired_value, const bool bypass_rate, std::string name, bool& updated);

  double getHeadingSafely(const mrs_msgs::msg::UavState& uav_state, const mrs_msgs::msg::TrackerCommand& tracker_command);

  double _gains_filter_change_rate_;
  double _gains_filter_min_change_rate_;

  // | ------------ controller limits and saturations ----------- |

  bool   _tilt_angle_failsafe_enabled_;
  double _tilt_angle_failsafe_;

  double _throttle_saturation_;

  // | ------------------ activation and output ----------------- |

  ControlOutput last_control_output_;
  ControlOutput activation_control_output_;

  rclcpp::Time      last_update_time_;
  std::atomic<bool> first_iteration_ = true;

  // | ------------------------ profiler_ ------------------------ |

  mrs_lib::Profiler profiler_;
  bool              _profiler_enabled_ = false;

  // | ------------------------ integrals ----------------------- |

  Eigen::Vector2d Ib_b_;  // body error integral in the body frame
  Eigen::Vector2d Iw_w_;  // world error integral in the world_frame
  std::mutex      mutex_integrals_;

  // | ------------------------- rampup ------------------------- |

  bool   _rampup_enabled_ = false;
  double _rampup_speed_;

  bool         rampup_active_ = false;
  double       rampup_throttle_;
  int          rampup_direction_;
  double       rampup_duration_;
  rclcpp::Time rampup_start_time_;
  rclcpp::Time rampup_last_time_;

  // | ---------------------- position pid ---------------------- |

  double _pos_pid_p_;
  double _pos_pid_i_;
  double _pos_pid_d_;

  double _hdg_pid_p_;
  double _hdg_pid_i_;
  double _hdg_pid_d_;

  PIDController position_pid_x_;
  PIDController position_pid_y_;
  PIDController position_pid_z_;
  PIDController position_pid_heading_;
};

//}

// --------------------------------------------------------------
// |                   controller's interface                   |
// --------------------------------------------------------------

/* //{ initialize() */

bool Se3Controller::initialize(const rclcpp::Node::SharedPtr& node, std::shared_ptr<mrs_uav_managers::control_manager::CommonHandlers_t> common_handlers, std::shared_ptr<mrs_uav_managers::control_manager::PrivateHandlers_t> private_handlers) {

  node_  = node;
  clock_ = node->get_clock();

  RCLCPP_INFO(node_->get_logger(), "initializing");

  common_handlers_  = common_handlers;
  private_handlers_ = private_handlers;

  _uav_mass_ = common_handlers->getMass();

  // | ---------- loading params using the parent's nh ---------- |

<<<<<<< HEAD
  private_handlers->parent_param_loader->loadParamReusable("enable_profiler", _profiler_enabled_);

  if (!private_handlers->parent_param_loader->loadedSuccessfully()) {
    ROS_ERROR("[Se3Controller]: Could not load all parameters!");
=======
  mrs_lib::ParamLoader param_loader_parent(common_handlers->parent_node, "ControlManager");

  param_loader_parent.loadParam("enable_profiler", _profiler_enabled_);

  if (!param_loader_parent.loadedSuccessfully()) {
    RCLCPP_ERROR(node_->get_logger(), "[Se3Controller]: Could not load all parameters!");
>>>>>>> 749e5190
    return false;
  }

  // | -------------------- loading my params ------------------- |

  private_handlers->param_loader->addYamlFile(ament_index_cpp::get_package_share_directory("mrs_uav_controllers") + "/config/private/se3_controller.yaml");
  private_handlers->param_loader->addYamlFile(ament_index_cpp::get_package_share_directory("mrs_uav_controllers") + "/config/public/se3_controller.yaml");

  /* const std::string yaml_namespace = "mrs_uav_controllers/se3_controller/"; */
  const std::string yaml_namespace = "";

  // lateral gains
  private_handlers->param_loader->loadParam(yaml_namespace + "se3/default_gains/horizontal/kp", gains_.kpxy);
  private_handlers->param_loader->loadParam(yaml_namespace + "se3/default_gains/horizontal/kv", gains_.kvxy);
  private_handlers->param_loader->loadParam(yaml_namespace + "se3/default_gains/horizontal/ka", gains_.kaxy);

  private_handlers->param_loader->loadParam(yaml_namespace + "se3/default_gains/horizontal/kiw", gains_.kiwxy);
  private_handlers->param_loader->loadParam(yaml_namespace + "se3/default_gains/horizontal/kib", gains_.kibxy);

  // | ------------------------- rampup ------------------------- |

  private_handlers->param_loader->loadParam(yaml_namespace + "se3/rampup/enabled", _rampup_enabled_);
  private_handlers->param_loader->loadParam(yaml_namespace + "se3/rampup/speed", _rampup_speed_);

  // height gains
  private_handlers->param_loader->loadParam(yaml_namespace + "se3/default_gains/vertical/kp", gains_.kpz);
  private_handlers->param_loader->loadParam(yaml_namespace + "se3/default_gains/vertical/kv", gains_.kvz);
  private_handlers->param_loader->loadParam(yaml_namespace + "se3/default_gains/vertical/ka", gains_.kaz);

  // attitude gains
  private_handlers->param_loader->loadParam(yaml_namespace + "se3/default_gains/attitude/kq_roll_pitch", gains_.kq_roll_pitch);
  private_handlers->param_loader->loadParam(yaml_namespace + "se3/default_gains/attitude/kq_yaw", gains_.kq_yaw);

  // attitude rate gains
  private_handlers->param_loader->loadParam(yaml_namespace + "se3/attitude_rate_gains/kw_roll_pitch", gains_.kw_roll_pitch);
  private_handlers->param_loader->loadParam(yaml_namespace + "se3/attitude_rate_gains/kw_yaw", gains_.kw_yaw);

  // mass estimator
  private_handlers->param_loader->loadParam(yaml_namespace + "se3/default_gains/mass_estimator/km", gains_.km);
  private_handlers->param_loader->loadParam(yaml_namespace + "se3/mass_estimator/fuse_acceleration", drs_params_.fuse_acceleration);
  private_handlers->param_loader->loadParam(yaml_namespace + "se3/default_gains/mass_estimator/km_lim", gains_.km_lim);

  // integrator limits
  private_handlers->param_loader->loadParam(yaml_namespace + "se3/default_gains/horizontal/kiw_lim", gains_.kiwxy_lim);
  private_handlers->param_loader->loadParam(yaml_namespace + "se3/default_gains/horizontal/kib_lim", gains_.kibxy_lim);

  // constraints
  private_handlers->param_loader->loadParam(yaml_namespace + "se3/constraints/tilt_angle_failsafe/enabled", _tilt_angle_failsafe_enabled_);
  private_handlers->param_loader->loadParam(yaml_namespace + "se3/constraints/tilt_angle_failsafe/limit", _tilt_angle_failsafe_);

  _tilt_angle_failsafe_ = M_PI * (_tilt_angle_failsafe_ / 180.0);

  if (_tilt_angle_failsafe_enabled_ && std::abs(_tilt_angle_failsafe_) < 1e-3) {
    RCLCPP_ERROR(node_->get_logger(), "[Se3Controller]: constraints/tilt_angle_failsafe/enabled = 'TRUE' but the limit is too low");
    return false;
  }

  private_handlers->param_loader->loadParam(yaml_namespace + "se3/constraints/throttle_saturation", _throttle_saturation_);

  // gain filtering
  private_handlers->param_loader->loadParam(yaml_namespace + "se3/gain_filtering/perc_change_rate", _gains_filter_change_rate_);
  private_handlers->param_loader->loadParam(yaml_namespace + "se3/gain_filtering/min_change_rate", _gains_filter_min_change_rate_);
  private_handlers->param_loader->loadParam(yaml_namespace + "se3/gain_filtering/rate", _gain_filtering_rate_);
  private_handlers->param_loader->loadParam(yaml_namespace + "se3/gain_filtering/gain_mute_coefficient", _gain_mute_coefficient_);

  // output mode
  private_handlers->param_loader->loadParam(yaml_namespace + "se3/preferred_output", drs_params_.preferred_output_mode);

  private_handlers->param_loader->loadParam(yaml_namespace + "se3/rotation_matrix", drs_params_.rotation_type);

  // angular rate feed forward
  private_handlers->param_loader->loadParam(yaml_namespace + "se3/angular_rate_feedforward/parasitic_pitch_roll", drs_params_.pitch_roll_heading_rate_compensation);
  private_handlers->param_loader->loadParam(yaml_namespace + "se3/angular_rate_feedforward/jerk", drs_params_.jerk_feedforward);

  // | ------------------- position pid params ------------------ |

  private_handlers->param_loader->loadParam(yaml_namespace + "position_controller/translation_gains/p", _pos_pid_p_);
  private_handlers->param_loader->loadParam(yaml_namespace + "position_controller/translation_gains/i", _pos_pid_i_);
  private_handlers->param_loader->loadParam(yaml_namespace + "position_controller/translation_gains/d", _pos_pid_d_);

  private_handlers->param_loader->loadParam(yaml_namespace + "position_controller/heading_gains/p", _hdg_pid_p_);
  private_handlers->param_loader->loadParam(yaml_namespace + "position_controller/heading_gains/i", _hdg_pid_i_);
  private_handlers->param_loader->loadParam(yaml_namespace + "position_controller/heading_gains/d", _hdg_pid_d_);

  // | ------------------ finish loading params ----------------- |

  if (!private_handlers->param_loader->loadedSuccessfully()) {
    RCLCPP_ERROR(node_->get_logger(), "[Se3Controller]: could not load all parameters!");
    return false;
  }

  // | ----------------------- subscribers ---------------------- |

  mrs_lib::SubscriberHandlerOptions shopts;

  shopts.node               = node_;
  shopts.no_message_timeout = mrs_lib::no_timeout;
  shopts.threadsafe         = true;
  shopts.autostart          = true;

  sh_imu_ = mrs_lib::SubscriberHandler<sensor_msgs::msg::Imu>(shopts, "/" + common_handlers->uav_name + "/hw_api/imu");

  // | ---------------- prepare stuff from params --------------- |

  if (!(drs_params_.preferred_output_mode == OUTPUT_ACTUATORS || drs_params_.preferred_output_mode == OUTPUT_CONTROL_GROUP || drs_params_.preferred_output_mode == OUTPUT_ATTITUDE_RATE || drs_params_.preferred_output_mode == OUTPUT_ATTITUDE)) {
    RCLCPP_ERROR(node_->get_logger(), "[Se3Controller]: preferred output mode has to be {0, 1, 2, 3}!");
    return false;
  }

  // initialize the integrals
  uav_mass_difference_ = 0;
  last_thrust_force_   = 0;
  last_throttle_       = 0;
  Iw_w_                = Eigen::Vector2d::Zero(2);
  Ib_b_                = Eigen::Vector2d::Zero(2);

  // | --------------- dynamic reconfigure server --------------- |

  {
    auto param_desc = rcl_interfaces::msg::ParameterDescriptor{};

    rcl_interfaces::msg::FloatingPointRange range;

    range.from_value = 0.0;
    range.to_value   = 40.0;

    param_desc.floating_point_range = {range};

    param_desc.type = rcl_interfaces::msg::ParameterType::PARAMETER_DOUBLE;

    node_->declare_parameter(node_->get_sub_namespace() + "/horizontal.kpxy", 0.0, param_desc);
    node_->declare_parameter(node_->get_sub_namespace() + "/horizontal.kvxy", 0.0, param_desc);
  }

  {
    auto param_desc = rcl_interfaces::msg::ParameterDescriptor{};

    rcl_interfaces::msg::FloatingPointRange range;

    range.from_value = 0.0;
    range.to_value   = 2.0;

    param_desc.floating_point_range = {range};

    param_desc.type = rcl_interfaces::msg::ParameterType::PARAMETER_DOUBLE;

    node_->declare_parameter(node_->get_sub_namespace() + "/horizontal.kaxy", 0.0, param_desc);
  }

  {
    auto param_desc = rcl_interfaces::msg::ParameterDescriptor{};

    rcl_interfaces::msg::FloatingPointRange range;

    range.from_value = 0.0;
    range.to_value   = 10.0;

    param_desc.floating_point_range = {range};

    param_desc.type = rcl_interfaces::msg::ParameterType::PARAMETER_DOUBLE;

    node_->declare_parameter(node_->get_sub_namespace() + "/horizontal.kiwxy", 0.0, param_desc);
    node_->declare_parameter(node_->get_sub_namespace() + "/horizontal.kibxy", 0.0, param_desc);
    node_->declare_parameter(node_->get_sub_namespace() + "/horizontal.kiwxy_lim", 0.0, param_desc);
    node_->declare_parameter(node_->get_sub_namespace() + "/horizontal.kibxy_lim", 0.0, param_desc);
  }

  {
    auto param_desc = rcl_interfaces::msg::ParameterDescriptor{};

    rcl_interfaces::msg::FloatingPointRange range;

    range.from_value = 0.0;
    range.to_value   = 200.0;

    param_desc.floating_point_range = {range};

    param_desc.type = rcl_interfaces::msg::ParameterType::PARAMETER_DOUBLE;

    node_->declare_parameter(node_->get_sub_namespace() + "/vertical.kpz", 0.0, param_desc);
    node_->declare_parameter(node_->get_sub_namespace() + "/vertical.kvz", 0.0, param_desc);
  }

  {
    auto param_desc = rcl_interfaces::msg::ParameterDescriptor{};

    rcl_interfaces::msg::FloatingPointRange range;

    range.from_value = 0.0;
    range.to_value   = 2.0;

    param_desc.floating_point_range = {range};

    param_desc.type = rcl_interfaces::msg::ParameterType::PARAMETER_DOUBLE;

    node_->declare_parameter(node_->get_sub_namespace() + "/vertical.kaz", 0.0, param_desc);
  }

  {
    auto param_desc = rcl_interfaces::msg::ParameterDescriptor{};

    rcl_interfaces::msg::FloatingPointRange range;

    range.from_value = 0.0;
    range.to_value   = 20.0;

    param_desc.floating_point_range = {range};

    param_desc.type = rcl_interfaces::msg::ParameterType::PARAMETER_DOUBLE;

    node_->declare_parameter(node_->get_sub_namespace() + "/attitude.kq_roll_pitch", 0.0, param_desc);
  }

  {
    auto param_desc = rcl_interfaces::msg::ParameterDescriptor{};

    rcl_interfaces::msg::FloatingPointRange range;

    range.from_value = 0.0;
    range.to_value   = 40.0;

    param_desc.floating_point_range = {range};

    param_desc.type = rcl_interfaces::msg::ParameterType::PARAMETER_DOUBLE;

    node_->declare_parameter(node_->get_sub_namespace() + "/attitude.kq_yaw", 0.0, param_desc);
  }

  {
    auto param_desc = rcl_interfaces::msg::ParameterDescriptor{};

    rcl_interfaces::msg::FloatingPointRange range;

    range.from_value = 0.0;
    range.to_value   = 2.0;

    param_desc.floating_point_range = {range};

    param_desc.type = rcl_interfaces::msg::ParameterType::PARAMETER_DOUBLE;

    node_->declare_parameter(node_->get_sub_namespace() + "/mass.km", 0.0, param_desc);
  }

  {
    auto param_desc = rcl_interfaces::msg::ParameterDescriptor{};

    param_desc.type = rcl_interfaces::msg::ParameterType::PARAMETER_BOOL;

    node_->declare_parameter(node_->get_sub_namespace() + "/mass.fuse_acceleration", false, param_desc);
  }

  {
    auto param_desc = rcl_interfaces::msg::ParameterDescriptor{};

    rcl_interfaces::msg::FloatingPointRange range;

    range.from_value = 0.0;
    range.to_value   = 50.0;

    param_desc.floating_point_range = {range};

    param_desc.type = rcl_interfaces::msg::ParameterType::PARAMETER_DOUBLE;

    node_->declare_parameter(node_->get_sub_namespace() + "/mass.km_lim", 0.0, param_desc);
  }

  {
    auto param_desc = rcl_interfaces::msg::ParameterDescriptor{};

    rcl_interfaces::msg::IntegerRange range;

    range.from_value = 0;
    range.to_value   = 3;

    param_desc.integer_range = {range};

    param_desc.type = rcl_interfaces::msg::ParameterType::PARAMETER_INTEGER;

    node_->declare_parameter(node_->get_sub_namespace() + "/preferred_output_mode", 0, param_desc);
  }

  {
    auto param_desc = rcl_interfaces::msg::ParameterDescriptor{};

    param_desc.type = rcl_interfaces::msg::ParameterType::PARAMETER_BOOL;

    node_->declare_parameter(node_->get_sub_namespace() + "/jerk_feedforward", false, param_desc);
  }

  {
    auto param_desc = rcl_interfaces::msg::ParameterDescriptor{};

    param_desc.type = rcl_interfaces::msg::ParameterType::PARAMETER_BOOL;

    node_->declare_parameter(node_->get_sub_namespace() + "/pitch_roll_heading_rate_compensation", false, param_desc);
  }

  {
    auto param_desc = rcl_interfaces::msg::ParameterDescriptor{};

    rcl_interfaces::msg::IntegerRange range;

    range.from_value = 0;
    range.to_value   = 1;

    param_desc.integer_range = {range};

    param_desc.type = rcl_interfaces::msg::ParameterType::PARAMETER_INTEGER;

    node_->declare_parameter(node_->get_sub_namespace() + "/rotation_type", 0, param_desc);
  }

  drs_params_.kpxy             = gains_.kpxy;
  drs_params_.kvxy             = gains_.kvxy;
  drs_params_.kaxy             = gains_.kaxy;
  drs_params_.kiwxy            = gains_.kiwxy;
  drs_params_.kibxy            = gains_.kibxy;
  drs_params_.kpz              = gains_.kpz;
  drs_params_.kvz              = gains_.kvz;
  drs_params_.kaz              = gains_.kaz;
  drs_params_.kq_roll_pitch    = gains_.kq_roll_pitch;
  drs_params_.kq_yaw           = gains_.kq_yaw;
  drs_params_.kiwxy_lim        = gains_.kiwxy_lim;
  drs_params_.kibxy_lim        = gains_.kibxy_lim;
  drs_params_.km               = gains_.km;
  drs_params_.km_lim           = gains_.km_lim;
  drs_params_.jerk_feedforward = true;

  setParamsToServer(drs_params_);

  param_callback_handle_ = node_->add_on_set_parameters_callback(std::bind(&Se3Controller::callbackParameters, this, std::placeholders::_1));

  // | ------------------------- timers ------------------------- |

  mrs_lib::TimerHandlerOptions timer_opts_no_start;

  timer_opts_no_start.node      = node_;
  timer_opts_no_start.autostart = false;

  {
    std::function<void()> callback_fcn = std::bind(&Se3Controller::timerGains, this);

    timer_gains_ = std::make_shared<TimerType>(timer_opts_no_start, rclcpp::Rate(_gain_filtering_rate_, clock_), callback_fcn);
  }

  // | ---------------------- position pid ---------------------- |

  position_pid_x_.setParams(_pos_pid_p_, _pos_pid_d_, _pos_pid_i_, -1, 1.0);
  position_pid_y_.setParams(_pos_pid_p_, _pos_pid_d_, _pos_pid_i_, -1, 1.0);
  position_pid_z_.setParams(_pos_pid_p_, _pos_pid_d_, _pos_pid_i_, -1, 1.0);
  position_pid_heading_.setParams(_hdg_pid_p_, _hdg_pid_d_, _hdg_pid_i_, -1, 0.1);

  // | ------------------------ profiler ------------------------ |

  profiler_ = mrs_lib::Profiler(common_handlers->parent_node, "Se3Controller", _profiler_enabled_);

  // | ----------------------- finish init ---------------------- |

  RCLCPP_INFO(node_->get_logger(), "[Se3Controller]: initialized");

  is_initialized_ = true;

  return true;
}

//}

/* //{ activate() */

bool Se3Controller::activate(const ControlOutput& last_control_output) {

  activation_control_output_ = last_control_output;

  double activation_mass = _uav_mass_;

  if (activation_control_output_.diagnostics.mass_estimator) {
    uav_mass_difference_ = activation_control_output_.diagnostics.mass_difference;
    activation_mass += uav_mass_difference_;
    RCLCPP_INFO(node_->get_logger(), "[Se3Controller]: setting mass difference from the last control output: %.2f kg", uav_mass_difference_);
  }

  last_control_output_.diagnostics.controller_enforcing_constraints = false;

  if (activation_control_output_.diagnostics.disturbance_estimator) {
    Ib_b_(0) = -activation_control_output_.diagnostics.disturbance_bx_b;
    Ib_b_(1) = -activation_control_output_.diagnostics.disturbance_by_b;

    Iw_w_(0) = -activation_control_output_.diagnostics.disturbance_wx_w;
    Iw_w_(1) = -activation_control_output_.diagnostics.disturbance_wy_w;

    RCLCPP_INFO(node_->get_logger(),
                "[Se3Controller]: setting disturbances from the last control output: Ib_b_: %.2f, %.2f N, Iw_w_: "
                "%.2f, %.2f N",
                Ib_b_(0), Ib_b_(1), Iw_w_(0), Iw_w_(1));
  }

  // did the last controller use manual throttle control?
  auto throttle_last_controller = common::extractThrottle(activation_control_output_);

  // rampup check
  if (_rampup_enabled_ && throttle_last_controller) {

    double hover_throttle = mrs_lib::quadratic_throttle_model::forceToThrottle(common_handlers_->throttle_model, activation_mass * common_handlers_->g);

    double throttle_difference = hover_throttle - throttle_last_controller.value();

    if (throttle_difference > 0) {
      rampup_direction_ = 1;
    } else if (throttle_difference < 0) {
      rampup_direction_ = -1;
    } else {
      rampup_direction_ = 0;
    }

    RCLCPP_INFO(node_->get_logger(), "[Se3Controller]: activating rampup with initial throttle: %.4f, target: %.4f", throttle_last_controller.value(), hover_throttle);

    rampup_active_     = true;
    rampup_start_time_ = clock_->now();
    rampup_last_time_  = clock_->now();
    rampup_throttle_   = throttle_last_controller.value();

    rampup_duration_ = std::abs(throttle_difference) / _rampup_speed_;
  }

  first_iteration_ = true;
  mute_gains_      = true;

  timer_gains_->start();

  // | ------------------ finish the activation ----------------- |

  RCLCPP_INFO(node_->get_logger(), "[Se3Controller]: activated");

  is_active_ = true;

  return true;
}

//}

/* //{ deactivate() */

void Se3Controller::deactivate(void) {

  is_active_           = false;
  first_iteration_     = false;
  uav_mass_difference_ = 0;

  timer_gains_->stop();

  RCLCPP_INFO(node_->get_logger(), "[Se3Controller]: deactivated");
}

//}

/* updateInactive() //{ */

void Se3Controller::updateInactive(const mrs_msgs::msg::UavState& uav_state, [[maybe_unused]] const std::optional<mrs_msgs::msg::TrackerCommand>& tracker_command) {

  mrs_lib::set_mutexed(mutex_uav_state_, uav_state, uav_state_);

  last_update_time_ = uav_state.header.stamp;

  first_iteration_ = false;
}

//}

/* //{ updateActive() */

Se3Controller::ControlOutput Se3Controller::updateActive(const mrs_msgs::msg::UavState& uav_state, const mrs_msgs::msg::TrackerCommand& tracker_command) {

  mrs_lib::Routine    profiler_routine = profiler_.createRoutine("updateActive");
  mrs_lib::ScopeTimer timer            = mrs_lib::ScopeTimer(node_, "Se3Controller::updateActive", common_handlers_->scope_timer.logger, common_handlers_->scope_timer.enabled);

  auto drs_params = mrs_lib::get_mutexed(mutex_drs_params_, drs_params_);

  mrs_lib::set_mutexed(mutex_uav_state_, uav_state, uav_state_);

  last_control_output_.desired_heading_rate          = {};
  last_control_output_.desired_orientation           = {};
  last_control_output_.desired_unbiased_acceleration = {};
  last_control_output_.control_output                = {};

  // | -------------------- calculate the dt -------------------- |

  double dt;

  if (first_iteration_) {
    dt               = 0.01;
    first_iteration_ = false;
  } else {
    dt = rclcpp::Time(uav_state.header.stamp).seconds() - last_update_time_.seconds();
  }

  last_update_time_ = uav_state.header.stamp;

  if (std::abs(dt) < 0.001) {

    RCLCPP_DEBUG(node_->get_logger(), "[Se3Controller]: the last odometry message came too close (%.2f s)!", dt);

    dt = 0.01;
  }

  // | ----------- obtain the lowest possible modality ---------- |

  auto lowest_modality = common::getLowestOuput(common_handlers_->control_output_modalities);

  if (!lowest_modality) {

    RCLCPP_ERROR_THROTTLE(node_->get_logger(), *clock_, 1000, "[Se3Controller]: output modalities are empty! This error should never appear.");

    return last_control_output_;
  }

  // | ----- we might prefer some output mode over the other ---- |

  if (drs_params.preferred_output_mode == OUTPUT_ATTITUDE_RATE && common_handlers_->control_output_modalities.attitude_rate) {
    RCLCPP_DEBUG_THROTTLE(node_->get_logger(), *clock_, 1000, "[Se3Controller]: prioritizing attitude rate output");
    lowest_modality = common::ATTITUDE_RATE;
  } else if (drs_params.preferred_output_mode == OUTPUT_ATTITUDE && common_handlers_->control_output_modalities.attitude) {
    RCLCPP_DEBUG_THROTTLE(node_->get_logger(), *clock_, 1000, "[Se3Controller]: prioritizing attitude output");
    lowest_modality = common::ATTITUDE;
  } else if (drs_params.preferred_output_mode == OUTPUT_CONTROL_GROUP && common_handlers_->control_output_modalities.control_group) {
    RCLCPP_DEBUG_THROTTLE(node_->get_logger(), *clock_, 1000, "[Se3Controller]: prioritizing control group output");
    lowest_modality = common::CONTROL_GROUP;
  } else if (drs_params.preferred_output_mode == OUTPUT_ACTUATORS && common_handlers_->control_output_modalities.actuators) {
    RCLCPP_DEBUG_THROTTLE(node_->get_logger(), *clock_, 1000, "[Se3Controller]: prioritizing actuators output");
    lowest_modality = common::ACTUATORS_CMD;
  }

  switch (lowest_modality.value()) {

    case common::POSITION: {
      positionPassthrough(uav_state, tracker_command);
      break;
    }

    case common::VELOCITY_HDG: {
      PIDVelocityOutput(uav_state, tracker_command, common::VELOCITY_HDG, dt);
      break;
    }

    case common::VELOCITY_HDG_RATE: {
      PIDVelocityOutput(uav_state, tracker_command, common::VELOCITY_HDG_RATE, dt);
      break;
    }

    case common::ACCELERATION_HDG: {
      SE3Controller(uav_state, tracker_command, dt, common::ACCELERATION_HDG);
      break;
    }

    case common::ACCELERATION_HDG_RATE: {
      SE3Controller(uav_state, tracker_command, dt, common::ACCELERATION_HDG_RATE);
      break;
    }

    case common::ATTITUDE: {
      SE3Controller(uav_state, tracker_command, dt, common::ATTITUDE);
      break;
    }

    case common::ATTITUDE_RATE: {
      SE3Controller(uav_state, tracker_command, dt, common::ATTITUDE_RATE);
      break;
    }

    case common::CONTROL_GROUP: {
      SE3Controller(uav_state, tracker_command, dt, common::CONTROL_GROUP);
      break;
    }

    case common::ACTUATORS_CMD: {
      SE3Controller(uav_state, tracker_command, dt, common::ACTUATORS_CMD);
      break;
    }

    default: {
    }
  }

  return last_control_output_;
}

//}

/* //{ getStatus() */

const mrs_msgs::msg::ControllerStatus Se3Controller::getStatus() {

  mrs_msgs::msg::ControllerStatus controller_status;

  controller_status.active = is_active_;

  return controller_status;
}

//}

/* switchOdometrySource() //{ */

void Se3Controller::switchOdometrySource(const mrs_msgs::msg::UavState& new_uav_state) {

  RCLCPP_INFO(node_->get_logger(), "[Se3Controller]: switching the odometry source");

  auto uav_state = mrs_lib::get_mutexed(mutex_uav_state_, uav_state_);

  // | ----- transform world disturabances to the new frame ----- |

  geometry_msgs::msg::Vector3Stamped world_integrals;

  world_integrals.header.stamp    = clock_->now();
  world_integrals.header.frame_id = uav_state.header.frame_id;

  world_integrals.vector.x = Iw_w_(0);
  world_integrals.vector.y = Iw_w_(1);
  world_integrals.vector.z = 0;

  auto res = common_handlers_->transformer->transformSingle(world_integrals, new_uav_state.header.frame_id);

  if (res) {

    std::scoped_lock lock(mutex_integrals_);

    Iw_w_(0) = res.value().vector.x;
    Iw_w_(1) = res.value().vector.y;

  } else {

    RCLCPP_ERROR_THROTTLE(node_->get_logger(), *clock_, 1000, "[Se3Controller]: could not transform world integral to the new frame");

    std::scoped_lock lock(mutex_integrals_);

    Iw_w_(0) = 0;
    Iw_w_(1) = 0;
  }
}

//}

/* resetDisturbanceEstimators() //{ */

void Se3Controller::resetDisturbanceEstimators(void) {

  std::scoped_lock lock(mutex_integrals_);

  Iw_w_ = Eigen::Vector2d::Zero(2);
  Ib_b_ = Eigen::Vector2d::Zero(2);
}

//}

/* setConstraints() //{ */

const std::shared_ptr<mrs_msgs::srv::DynamicsConstraintsSrv::Response> Se3Controller::setConstraints([[maybe_unused]] const std::shared_ptr<mrs_msgs::srv::DynamicsConstraintsSrv::Request>& constraints) {

  std::shared_ptr<mrs_msgs::srv::DynamicsConstraintsSrv::Response> response = std::make_shared<mrs_msgs::srv::DynamicsConstraintsSrv::Response>();

  if (!is_initialized_) {
    response->success = false;
    response->message = "not initialized";
    return response;
  }

  mrs_lib::set_mutexed(mutex_constraints_, constraints->constraints, constraints_);

  RCLCPP_INFO(node_->get_logger(), "[Se3Controller]: updating constraints");

  response->success = true;
  response->message = "constraints updated";

  return response;
}

//}

// --------------------------------------------------------------
// |                         controllers                        |
// --------------------------------------------------------------

/* SE3Controller() //{ */

void Se3Controller::SE3Controller(const mrs_msgs::msg::UavState& uav_state, const mrs_msgs::msg::TrackerCommand& tracker_command, const double& dt, const common::CONTROL_OUTPUT& output_modality) {

  auto drs_params  = mrs_lib::get_mutexed(mutex_drs_params_, drs_params_);
  auto constraints = mrs_lib::get_mutexed(mutex_constraints_, constraints_);
  auto gains       = mrs_lib::get_mutexed(mutex_gains_, gains_);

  // | ----------------- get the current heading ---------------- |

  double uav_heading = getHeadingSafely(uav_state, tracker_command);

  // --------------------------------------------------------------
  // |          load the control reference and estimates          |
  // --------------------------------------------------------------

  // Rp - position reference in global frame
  // Rv - velocity reference in global frame
  // Ra - velocity reference in global frame

  Eigen::Vector3d Rp = Eigen::Vector3d::Zero(3);
  Eigen::Vector3d Rv = Eigen::Vector3d::Zero(3);
  Eigen::Vector3d Ra = Eigen::Vector3d::Zero(3);

  if (tracker_command.use_position_vertical || tracker_command.use_position_horizontal) {

    if (tracker_command.use_position_horizontal) {
      Rp(0) = tracker_command.position.x;
      Rp(1) = tracker_command.position.y;
    } else {
      Rv(0) = 0;
      Rv(1) = 0;
    }

    if (tracker_command.use_position_vertical) {
      Rp(2) = tracker_command.position.z;
    } else {
      Rv(2) = 0;
    }
  }

  if (tracker_command.use_velocity_horizontal) {
    Rv(0) = tracker_command.velocity.x;
    Rv(1) = tracker_command.velocity.y;
  } else {
    Rv(0) = 0;
    Rv(1) = 0;
  }

  if (tracker_command.use_velocity_vertical) {
    Rv(2) = tracker_command.velocity.z;
  } else {
    Rv(2) = 0;
  }

  if (tracker_command.use_acceleration) {
    Ra << tracker_command.acceleration.x, tracker_command.acceleration.y, tracker_command.acceleration.z;
  } else {
    Ra << 0, 0, 0;
  }

  // | ------ store the estimated values from the uav state ----- |

  // Op - position in global frame
  // Ov - velocity in global frame
  // Oa - acceleration in global frame
  const Eigen::Vector3d Op(uav_state.pose.position.x, uav_state.pose.position.y, uav_state.pose.position.z);
  const Eigen::Vector3d Ov(uav_state.velocity.linear.x, uav_state.velocity.linear.y, uav_state.velocity.linear.z);
  const Eigen::Vector3d Oa(uav_state.acceleration.linear.x, uav_state.acceleration.linear.y, uav_state.acceleration.linear.z);

  // R - current uav attitude
  const Eigen::Matrix3d R = mrs_lib::AttitudeConverter(uav_state.pose.orientation);

  // Ow - UAV angular rate
  Eigen::Vector3d Ow(uav_state.velocity.angular.x, uav_state.velocity.angular.y, uav_state.velocity.angular.z);

  // | -------------- calculate the control errors -------------- |

  // position control error
  Eigen::Vector3d Ep(0, 0, 0);

  if (tracker_command.use_position_horizontal || tracker_command.use_position_vertical) {
    Ep = Rp - Op;
  }

  // velocity control error
  Eigen::Vector3d Ev(0, 0, 0);

  if (tracker_command.use_velocity_horizontal || tracker_command.use_velocity_vertical || tracker_command.use_position_vertical) {  // use_position_vertical == true, not a mistake, this provides dampening
    Ev = Rv - Ov;
  }

  // acceleration control error
  Eigen::Vector3d Ea(0, 0, 0);

  if (tracker_command.use_acceleration) {
    Ea = Ra - Oa;
  }

  // | --------------------- load the gains --------------------- |

  mute_gains_by_tracker_ = tracker_command.disable_position_gains;

  Eigen::Vector3d Ka(0, 0, 0);
  Eigen::Array3d  Kp(0, 0, 0);
  Eigen::Array3d  Kv(0, 0, 0);
  Eigen::Array3d  Kq(0, 0, 0);
  Eigen::Array3d  Kw(0, 0, 0);

  {
    std::scoped_lock lock(mutex_gains_);

    if (tracker_command.use_position_horizontal) {
      Kp(0) = gains.kpxy;
      Kp(1) = gains.kpxy;
    } else {
      Kp(0) = 0;
      Kp(1) = 0;
    }

    if (tracker_command.use_position_vertical) {
      Kp(2) = gains.kpz;
    } else {
      Kp(2) = 0;
    }

    if (tracker_command.use_velocity_horizontal) {
      Kv(0) = gains.kvxy;
      Kv(1) = gains.kvxy;
    } else {
      Kv(0) = 0;
      Kv(1) = 0;
    }

    // special case: if want to control z-pos but not the velocity => at least provide z dampening, therefore kvz_
    if (tracker_command.use_velocity_vertical || tracker_command.use_position_vertical) {
      Kv(2) = gains.kvz;
    } else {
      Kv(2) = 0;
    }

    if (tracker_command.use_acceleration) {
      Ka << gains.kaxy, gains.kaxy, gains.kaz;
    } else {
      Ka << 0, 0, 0;
    }

    if (!tracker_command.use_attitude_rate) {
      Kq << gains.kq_roll_pitch, gains.kq_roll_pitch, gains.kq_yaw;
    }

    Kw(0) = gains.kw_roll_pitch;
    Kw(1) = gains.kw_roll_pitch;
    Kw(2) = gains.kw_yaw;
  }

  Kp = Kp * (_uav_mass_ + uav_mass_difference_);
  Kv = Kv * (_uav_mass_ + uav_mass_difference_);

  // | --------------- desired orientation matrix --------------- |

  // get body integral in the world frame

  Eigen::Vector2d Ib_w = Eigen::Vector2d(0, 0);

  {
    geometry_msgs::msg::Vector3Stamped Ib_b_stamped;

    Ib_b_stamped.header.stamp    = clock_->now();
    Ib_b_stamped.header.frame_id = "fcu_untilted";
    Ib_b_stamped.vector.x        = Ib_b_(0);
    Ib_b_stamped.vector.y        = Ib_b_(1);
    Ib_b_stamped.vector.z        = 0;

    auto res = common_handlers_->transformer->transformSingle(Ib_b_stamped, uav_state_.header.frame_id);

    if (res) {
      Ib_w(0) = res.value().vector.x;
      Ib_w(1) = res.value().vector.y;
    } else {
      RCLCPP_ERROR_THROTTLE(node_->get_logger(), *clock_, 1000, "[Se3Controller]: could not transform the Ib_b_ to the world frame");
    }
  }

  // construct the desired force vector

  const double total_mass = _uav_mass_ + uav_mass_difference_;

  Eigen::Vector3d feed_forward      = total_mass * (Eigen::Vector3d(0, 0, common_handlers_->g) + Ra);
  Eigen::Vector3d position_feedback = Kp * Ep.array();
  Eigen::Vector3d velocity_feedback = Kv * Ev.array();
  Eigen::Vector3d integral_feedback;
  {
    std::scoped_lock lock(mutex_integrals_);

    integral_feedback << Ib_w(0) + Iw_w_(0), Ib_w(1) + Iw_w_(1), 0;
  }

  // --------------------------------------------------------------
  // |                 integrators and estimators                 |
  // --------------------------------------------------------------

  /* world error integrator //{ */

  // --------------------------------------------------------------
  // |                  integrate the world error                 |
  // --------------------------------------------------------------

  {
    std::scoped_lock lock(mutex_gains_, mutex_integrals_);

    Eigen::Vector3d integration_switch(1, 1, 0);

    // integrate the world error
    if (tracker_command.use_position_horizontal) {
      Iw_w_ += gains.kiwxy * Ep.head(2) * dt;
    } else if (tracker_command.use_velocity_horizontal) {
      Iw_w_ += gains.kiwxy * Ev.head(2) * dt;
    }

    // saturate the world X
    bool world_integral_saturated = false;
    if (!std::isfinite(Iw_w_(0))) {
      Iw_w_(0) = 0;
      RCLCPP_ERROR_THROTTLE(node_->get_logger(), *clock_, 1000, "[Se3Controller]: NaN detected in variable 'Iw_w_(0)', setting it to 0!!!");
    } else if (Iw_w_(0) > gains.kiwxy_lim) {
      Iw_w_(0)                 = gains.kiwxy_lim;
      world_integral_saturated = true;
    } else if (Iw_w_(0) < -gains.kiwxy_lim) {
      Iw_w_(0)                 = -gains.kiwxy_lim;
      world_integral_saturated = true;
    }

    if (gains.kiwxy_lim >= 0 && world_integral_saturated) {
      RCLCPP_WARN_THROTTLE(node_->get_logger(), *clock_, 1000, "[Se3Controller]: SE3's world X integral is being saturated!");
    }

    // saturate the world Y
    world_integral_saturated = false;
    if (!std::isfinite(Iw_w_(1))) {
      Iw_w_(1) = 0;
      RCLCPP_ERROR_THROTTLE(node_->get_logger(), *clock_, 1000, "[Se3Controller]: NaN detected in variable 'Iw_w_(1)', setting it to 0!!!");
    } else if (Iw_w_(1) > gains.kiwxy_lim) {
      Iw_w_(1)                 = gains.kiwxy_lim;
      world_integral_saturated = true;
    } else if (Iw_w_(1) < -gains.kiwxy_lim) {
      Iw_w_(1)                 = -gains.kiwxy_lim;
      world_integral_saturated = true;
    }

    if (gains.kiwxy_lim >= 0 && world_integral_saturated) {
      RCLCPP_WARN_THROTTLE(node_->get_logger(), *clock_, 1000, "[Se3Controller]: SE3's world Y integral is being saturated!");
    }
  }

  //}

  /* body error integrator //{ */

  // --------------------------------------------------------------
  // |                  integrate the body error                  |
  // --------------------------------------------------------------

  {
    std::scoped_lock lock(mutex_gains_);

    Eigen::Vector2d Ep_fcu_untilted = Eigen::Vector2d(0, 0);  // position error in the untilted frame of the UAV
    Eigen::Vector2d Ev_fcu_untilted = Eigen::Vector2d(0, 0);  // velocity error in the untilted frame of the UAV

    // get the position control error in the fcu_untilted frame
    {

      geometry_msgs::msg::Vector3Stamped Ep_stamped;

      Ep_stamped.header.stamp    = clock_->now();
      Ep_stamped.header.frame_id = uav_state_.header.frame_id;
      Ep_stamped.vector.x        = Ep(0);
      Ep_stamped.vector.y        = Ep(1);
      Ep_stamped.vector.z        = Ep(2);

      auto res = common_handlers_->transformer->transformSingle(Ep_stamped, "fcu_untilted");

      if (res) {
        Ep_fcu_untilted(0) = res.value().vector.x;
        Ep_fcu_untilted(1) = res.value().vector.y;
      } else {
        RCLCPP_ERROR_THROTTLE(node_->get_logger(), *clock_, 1000, "[Se3Controller]: could not transform the position error to fcu_untilted");
      }
    }

    // get the velocity control error in the fcu_untilted frame
    {
      geometry_msgs::msg::Vector3Stamped Ev_stamped;

      Ev_stamped.header.stamp    = clock_->now();
      Ev_stamped.header.frame_id = uav_state_.header.frame_id;
      Ev_stamped.vector.x        = Ev(0);
      Ev_stamped.vector.y        = Ev(1);
      Ev_stamped.vector.z        = Ev(2);

      auto res = common_handlers_->transformer->transformSingle(Ev_stamped, "fcu_untilted");

      if (res) {
        Ev_fcu_untilted(0) = res.value().vector.x;
        Ev_fcu_untilted(1) = res.value().vector.x;
      } else {
        RCLCPP_ERROR_THROTTLE(node_->get_logger(), *clock_, 1000, "[Se3Controller]: could not transform the velocity error to fcu_untilted");
      }
    }

    // integrate the body error
    if (tracker_command.use_position_horizontal) {
      Ib_b_ += gains.kibxy * Ep_fcu_untilted * dt;
    } else if (tracker_command.use_velocity_horizontal) {
      Ib_b_ += gains.kibxy * Ev_fcu_untilted * dt;
    }

    // saturate the body
    bool body_integral_saturated = false;
    if (!std::isfinite(Ib_b_(0))) {
      Ib_b_(0) = 0;
      RCLCPP_ERROR_THROTTLE(node_->get_logger(), *clock_, 1000, "[Se3Controller]: NaN detected in variable 'Ib_b_(0)', setting it to 0!!!");
    } else if (Ib_b_(0) > gains.kibxy_lim) {
      Ib_b_(0)                = gains.kibxy_lim;
      body_integral_saturated = true;
    } else if (Ib_b_(0) < -gains.kibxy_lim) {
      Ib_b_(0)                = -gains.kibxy_lim;
      body_integral_saturated = true;
    }

    if (gains.kibxy_lim > 0 && body_integral_saturated) {
      RCLCPP_WARN_THROTTLE(node_->get_logger(), *clock_, 1000, "[Se3Controller]: SE3's body pitch integral is being saturated!");
    }

    // saturate the body
    body_integral_saturated = false;
    if (!std::isfinite(Ib_b_(1))) {
      Ib_b_(1) = 0;
      RCLCPP_ERROR_THROTTLE(node_->get_logger(), *clock_, 1000, "[Se3Controller]: NaN detected in variable 'Ib_b_(1)', setting it to 0!!!");
    } else if (Ib_b_(1) > gains.kibxy_lim) {
      Ib_b_(1)                = gains.kibxy_lim;
      body_integral_saturated = true;
    } else if (Ib_b_(1) < -gains.kibxy_lim) {
      Ib_b_(1)                = -gains.kibxy_lim;
      body_integral_saturated = true;
    }

    if (gains.kibxy_lim > 0 && body_integral_saturated) {
      RCLCPP_WARN_THROTTLE(node_->get_logger(), *clock_, 1000, "[Se3Controller]: SE3's body roll integral is being saturated!");
    }
  }

  //}

  if (output_modality == common::ACCELERATION_HDG || output_modality == common::ACCELERATION_HDG_RATE) {

    Eigen::Vector3d des_acc = (position_feedback + velocity_feedback + integral_feedback) / total_mass + Ra;

    if (output_modality == common::ACCELERATION_HDG) {

      mrs_msgs::msg::HwApiAccelerationHdgCmd cmd;

      cmd.acceleration.x = des_acc(0);
      cmd.acceleration.y = des_acc(1);
      cmd.acceleration.z = des_acc(2);

      cmd.heading = tracker_command.heading;

      last_control_output_.control_output = cmd;

    } else {

      double des_hdg_ff = 0;

      if (tracker_command.use_heading_rate) {
        des_hdg_ff = tracker_command.heading_rate;
      }

      mrs_msgs::msg::HwApiAccelerationHdgRateCmd cmd;

      cmd.acceleration.x = des_acc(0);
      cmd.acceleration.y = des_acc(1);
      cmd.acceleration.z = des_acc(2);

      position_pid_heading_.setSaturation(constraints.heading_speed);

      double hdg_err = mrs_lib::geometry::sradians::diff(tracker_command.heading, uav_heading);

      double des_hdg_rate = position_pid_heading_.update(hdg_err, dt) + des_hdg_ff;

      cmd.heading_rate = des_hdg_rate;

      last_control_output_.desired_heading_rate = des_hdg_rate;

      last_control_output_.control_output = cmd;
    }

    // | -------------- unbiased desired acceleration ------------- |

    Eigen::Vector3d unbiased_des_acc(0, 0, 0);

    {

      Eigen::Vector3d unbiased_des_acc_world = (position_feedback + velocity_feedback) / total_mass + Ra;

      geometry_msgs::msg::Vector3Stamped world_accel;

      world_accel.header.stamp    = clock_->now();
      world_accel.header.frame_id = uav_state.header.frame_id;
      world_accel.vector.x        = unbiased_des_acc_world(0);
      world_accel.vector.y        = unbiased_des_acc_world(1);
      world_accel.vector.z        = unbiased_des_acc_world(2);

      auto res = common_handlers_->transformer->transformSingle(world_accel, "fcu");

      if (res) {
        unbiased_des_acc << res.value().vector.x, res.value().vector.y, res.value().vector.z;
      }
    }

    // fill the unbiased desired accelerations
    last_control_output_.desired_unbiased_acceleration = unbiased_des_acc;

    // | ----------------- fill in the diagnostics ---------------- |

    last_control_output_.diagnostics.ramping_up = false;

    last_control_output_.diagnostics.mass_estimator  = false;
    last_control_output_.diagnostics.mass_difference = 0;
    last_control_output_.diagnostics.total_mass      = total_mass;

    last_control_output_.diagnostics.disturbance_estimator = true;

    last_control_output_.diagnostics.disturbance_bx_b = -Ib_b_(0);
    last_control_output_.diagnostics.disturbance_by_b = -Ib_b_(1);

    last_control_output_.diagnostics.disturbance_bx_w = -Ib_w(0);
    last_control_output_.diagnostics.disturbance_by_w = -Ib_w(1);

    last_control_output_.diagnostics.disturbance_wx_w = -Iw_w_(0);
    last_control_output_.diagnostics.disturbance_wy_w = -Iw_w_(1);

    last_control_output_.diagnostics.controller_enforcing_constraints = false;

    last_control_output_.diagnostics.controller = "Se3Controller";

    return;
  }

  /* mass estimatior //{ */

  // --------------------------------------------------------------
  // |                integrate the mass difference               |
  // --------------------------------------------------------------

  if (!rampup_active_) {

    std::scoped_lock lock(mutex_gains_);

    if (tracker_command.use_acceleration && sh_imu_.hasMsg() && drs_params.fuse_acceleration) {

      auto         imu                = sh_imu_.getMsg();
      const double measured_bodyz_acc = imu->linear_acceleration.z;
      const double desired_bodyz_acc  = mrs_lib::quadratic_throttle_model::throttleToForce(common_handlers_->throttle_model, last_throttle_) / total_mass;

      if (last_throttle_ < (_throttle_saturation_ - 0.01) && last_throttle_ > 0) {
        uav_mass_difference_ += 1.0 * gains.km * (desired_bodyz_acc - measured_bodyz_acc) * dt;

        RCLCPP_DEBUG_THROTTLE(node_->get_logger(), *clock_, 100, "[Se3Controller]: mass estimation using IMU acc runs, mass difference %.3f kg", uav_mass_difference_);
      }

    } else if (tracker_command.use_position_vertical) {

      uav_mass_difference_ += gains.km * Ep(2) * dt;

    } else if (tracker_command.use_velocity_vertical) {

      uav_mass_difference_ += gains.km * Ev(2) * dt;
    }

    // saturate the mass estimator
    bool uav_mass_saturated = false;
    if (!std::isfinite(uav_mass_difference_)) {
      uav_mass_difference_ = 0;
      RCLCPP_WARN_THROTTLE(node_->get_logger(), *clock_, 1000, "[Se3Controller]: NaN detected in variable 'uav_mass_difference_', setting it to 0 and returning!!!");
    } else if (uav_mass_difference_ > gains.km_lim) {
      uav_mass_difference_ = gains.km_lim;
      uav_mass_saturated   = true;
    } else if (uav_mass_difference_ < -gains.km_lim) {
      uav_mass_difference_ = -gains.km_lim;
      uav_mass_saturated   = true;
    }

    if (uav_mass_saturated) {
      RCLCPP_WARN_THROTTLE(node_->get_logger(), *clock_, 1000, "[Se3Controller]: The UAV mass difference is being saturated to %.2f!", uav_mass_difference_);
    }
  }

  //}

  Eigen::Vector3d f = position_feedback + velocity_feedback + integral_feedback + feed_forward;

  // | ----------- limiting the downwards acceleration ---------- |
  // the downwards force produced by the position and the acceleration feedback should not be larger than the gravity

  // if the downwards part of the force is close to counter-act the gravity acceleration
  if (f(2) < 0) {

    RCLCPP_WARN_THROTTLE(node_->get_logger(), *clock_, 1000, "[Se3Controller]: the calculated downwards desired force is negative (%.2f) -> mitigating flip", f(2));

    f << 0, 0, 1;
  }

  // | ------------------- sanitize tilt angle ------------------ |

  double tilt_safety_limit = _tilt_angle_failsafe_enabled_ ? _tilt_angle_failsafe_ : std::numeric_limits<double>::max();

  auto f_normed_sanitized = common::sanitizeDesiredForce(node_, f.normalized(), tilt_safety_limit, constraints.tilt, "Se3Controller");

  if (!f_normed_sanitized) {

    RCLCPP_INFO(node_->get_logger(), "[Se3Controller]: position feedback: [%.2f, %.2f, %.2f]", position_feedback(0), position_feedback(1), position_feedback(2));
    RCLCPP_INFO(node_->get_logger(), "[Se3Controller]: velocity feedback: [%.2f, %.2f, %.2f]", velocity_feedback(0), velocity_feedback(1), velocity_feedback(2));
    RCLCPP_INFO(node_->get_logger(), "[Se3Controller]: integral feedback: [%.2f, %.2f, %.2f]", integral_feedback(0), integral_feedback(1), integral_feedback(2));
    RCLCPP_INFO(node_->get_logger(), "[Se3Controller]: tracker_cmd: x: %.2f, y: %.2f, z: %.2f, heading: %.2f", tracker_command.position.x, tracker_command.position.y, tracker_command.position.z, tracker_command.heading);
    RCLCPP_INFO(node_->get_logger(), "[Se3Controller]: odometry: x: %.2f, y: %.2f, z: %.2f, heading: %.2f", uav_state.pose.position.x, uav_state.pose.position.y, uav_state.pose.position.z, uav_heading);

    return;
  }

  Eigen::Vector3d f_normed = f_normed_sanitized.value();

  // --------------------------------------------------------------
  // |               desired orientation + throttle               |
  // --------------------------------------------------------------

  // | ------------------- desired orientation ------------------ |

  Eigen::Matrix3d Rd;

  if (tracker_command.use_orientation) {

    // fill in the desired orientation based on the desired orientation from the control command
    Rd = mrs_lib::AttitudeConverter(tracker_command.orientation);

    if (tracker_command.use_heading) {
      try {
        Rd = mrs_lib::AttitudeConverter(Rd).setHeading(tracker_command.heading);
      }
      catch (...) {
        RCLCPP_ERROR_THROTTLE(node_->get_logger(), *clock_, 1000, "[Se3Controller]: could not set the desired heading");
      }
    }

  } else {

    Eigen::Vector3d bxd;  // desired heading vector

    if (tracker_command.use_heading) {
      bxd << cos(tracker_command.heading), sin(tracker_command.heading), 0;
    } else {
      RCLCPP_WARN_THROTTLE(node_->get_logger(), *clock_, 10000, "[Se3Controller]: desired heading was not specified, using current heading instead!");
      bxd << cos(uav_heading), sin(uav_heading), 0;
    }

    Rd = common::so3transform(node_, f_normed, bxd, drs_params.rotation_type == 1);
  }

  // | -------------------- desired throttle -------------------- |

  const double desired_thrust_force = f.dot(R.col(2));
  last_thrust_force_                = desired_thrust_force;
  double throttle                   = 0;

  if (tracker_command.use_throttle) {

    // the throttle is overriden from the tracker command
    throttle = tracker_command.throttle;

  } else if (rampup_active_) {

    // deactivate the rampup when the times up
    if (std::abs((clock_->now() - rampup_start_time_).seconds()) >= rampup_duration_) {

      rampup_active_ = false;

      RCLCPP_INFO(node_->get_logger(), "[Se3Controller]: rampup finished");

    } else {

      double rampup_dt = (clock_->now() - rampup_last_time_).seconds();

      rampup_throttle_ += double(rampup_direction_) * _rampup_speed_ * rampup_dt;

      rampup_last_time_ = clock_->now();

      throttle = rampup_throttle_;

      RCLCPP_INFO_THROTTLE(node_->get_logger(), *clock_, 100, "[Se3Controller]: ramping up throttle, %.4f", throttle);
    }

  } else {

    if (desired_thrust_force >= 0) {
      throttle = mrs_lib::quadratic_throttle_model::forceToThrottle(common_handlers_->throttle_model, desired_thrust_force);
    } else {
      RCLCPP_WARN_THROTTLE(node_->get_logger(), *clock_, 1000, "[Se3Controller]: just so you know, the desired throttle force is negative (%.2f)", desired_thrust_force);
    }
  }

  // | ------------------- throttle saturation ------------------ |

  bool throttle_saturated = false;

  if (!std::isfinite(throttle)) {

    RCLCPP_ERROR(node_->get_logger(), "[Se3Controller]: NaN detected in variable 'throttle'!!!");
    return;

  } else if (throttle > _throttle_saturation_) {
    throttle = _throttle_saturation_;
    RCLCPP_WARN_THROTTLE(node_->get_logger(), *clock_, 100, "[Se3Controller]: saturating throttle to %.2f", _throttle_saturation_);
  } else if (throttle < 0.0) {
    throttle = 0.0;
    RCLCPP_WARN_THROTTLE(node_->get_logger(), *clock_, 100, "[Se3Controller]: saturating throttle to 0.0");
  }

  if (throttle_saturated) {
    RCLCPP_WARN_THROTTLE(node_->get_logger(), *clock_, 100, "[Se3Controller]: ---------------------------");
    RCLCPP_WARN_THROTTLE(node_->get_logger(), *clock_, 100, "[Se3Controller]: desired state: pos [x: %.2f, y: %.2f, z: %.2f, hdg: %.2f]", tracker_command.position.x, tracker_command.position.y, tracker_command.position.z, tracker_command.heading);
    RCLCPP_WARN_THROTTLE(node_->get_logger(), *clock_, 100, "[Se3Controller]: desired state: vel [x: %.2f, y: %.2f, z: %.2f, hdg: %.2f]", tracker_command.velocity.x, tracker_command.velocity.y, tracker_command.velocity.z, tracker_command.heading_rate);
    RCLCPP_WARN_THROTTLE(node_->get_logger(), *clock_, 100, "[Se3Controller]: desired state: acc [x: %.2f, y: %.2f, z: %.2f, hdg: %.2f]", tracker_command.acceleration.x, tracker_command.acceleration.y, tracker_command.acceleration.z, tracker_command.heading_acceleration);
    RCLCPP_WARN_THROTTLE(node_->get_logger(), *clock_, 100, "[Se3Controller]: desired state: jerk [x: %.2f, y: %.2f, z: %.2f, hdg: %.2f]", tracker_command.jerk.x, tracker_command.jerk.y, tracker_command.jerk.z, tracker_command.heading_jerk);
    RCLCPP_WARN_THROTTLE(node_->get_logger(), *clock_, 100, "[Se3Controller]: ---------------------------");
    RCLCPP_WARN_THROTTLE(node_->get_logger(), *clock_, 100, "[Se3Controller]: current state: pos [x: %.2f, y: %.2f, z: %.2f, hdg: %.2f]", uav_state.pose.position.x, uav_state.pose.position.y, uav_state.pose.position.z, uav_heading);
    RCLCPP_WARN_THROTTLE(node_->get_logger(), *clock_, 100, "[Se3Controller]: current state: vel [x: %.2f, y: %.2f, z: %.2f, yaw rate: %.2f]", uav_state.velocity.linear.x, uav_state.velocity.linear.y, uav_state.velocity.linear.z, uav_state.velocity.angular.z);
    RCLCPP_WARN_THROTTLE(node_->get_logger(), *clock_, 100, "[Se3Controller]: ---------------------------");
  }

  // | -------------- unbiased desired acceleration ------------- |

  Eigen::Vector3d unbiased_des_acc(0, 0, 0);

  {
    Eigen::Vector3d unbiased_des_acc_world = (position_feedback + velocity_feedback) / total_mass + Ra;

    geometry_msgs::msg::Vector3Stamped world_accel;

    world_accel.header.stamp    = clock_->now();
    world_accel.header.frame_id = uav_state.header.frame_id;
    world_accel.vector.x        = unbiased_des_acc_world(0);
    world_accel.vector.y        = unbiased_des_acc_world(1);
    world_accel.vector.z        = unbiased_des_acc_world(2);

    auto res = common_handlers_->transformer->transformSingle(world_accel, "fcu");

    if (res) {
      unbiased_des_acc << res.value().vector.x, res.value().vector.y, res.value().vector.z;
    }
  }

  // | --------------- fill the resulting command --------------- |

  // fill the desired orientation for the tilt error check
  last_control_output_.desired_orientation = mrs_lib::AttitudeConverter(Rd);

  // fill the unbiased desired accelerations
  last_control_output_.desired_unbiased_acceleration = unbiased_des_acc;

  // | ----------------- fill in the diagnostics ---------------- |

  last_control_output_.diagnostics.ramping_up = rampup_active_;

  last_control_output_.diagnostics.mass_estimator  = true;
  last_control_output_.diagnostics.mass_difference = uav_mass_difference_;
  last_control_output_.diagnostics.total_mass      = total_mass;

  last_control_output_.diagnostics.disturbance_estimator = true;

  last_control_output_.diagnostics.disturbance_bx_b = -Ib_b_(0);
  last_control_output_.diagnostics.disturbance_by_b = -Ib_b_(1);

  last_control_output_.diagnostics.disturbance_bx_w = -Ib_w(0);
  last_control_output_.diagnostics.disturbance_by_w = -Ib_w(1);

  last_control_output_.diagnostics.disturbance_wx_w = -Iw_w_(0);
  last_control_output_.diagnostics.disturbance_wy_w = -Iw_w_(1);

  last_control_output_.diagnostics.controller_enforcing_constraints = false;

  last_control_output_.diagnostics.controller = "Se3Controller";

  // | ------------ construct the attitude reference ------------ |

  mrs_msgs::msg::HwApiAttitudeCmd attitude_cmd;

  attitude_cmd.stamp       = clock_->now();
  attitude_cmd.orientation = mrs_lib::AttitudeConverter(Rd);
  attitude_cmd.throttle    = throttle;
  last_throttle_           = throttle;

  if (output_modality == common::ATTITUDE) {

    last_control_output_.control_output = attitude_cmd;

    return;
  }

  // --------------------------------------------------------------
  // |                      attitude control                      |
  // --------------------------------------------------------------

  Eigen::Vector3d rate_feedforward = Eigen::Vector3d::Zero(3);

  if (tracker_command.use_attitude_rate) {

    rate_feedforward << tracker_command.attitude_rate.x, tracker_command.attitude_rate.y, tracker_command.attitude_rate.z;

  } else if (tracker_command.use_heading_rate) {

    // to fill in the feed forward yaw rate
    double desired_yaw_rate = 0;

    try {
      desired_yaw_rate = mrs_lib::AttitudeConverter(Rd).getYawRateIntrinsic(tracker_command.heading_rate);
    }
    catch (...) {
      RCLCPP_ERROR(node_->get_logger(), "[Se3Controller]: exception caught while calculating the desired_yaw_rate feedforward");
    }

    rate_feedforward << 0, 0, desired_yaw_rate;
  }

  // | ------------ jerk feedforward -> angular rate ------------ |

  Eigen::Vector3d jerk_feedforward = Eigen::Vector3d(0, 0, 0);

  if (tracker_command.use_jerk && drs_params.jerk_feedforward) {

    RCLCPP_DEBUG_THROTTLE(node_->get_logger(), *clock_, 1000, "[Se3Controller]: using jerk feedforward");

    Eigen::Matrix3d I;
    I << 0, 1, 0, -1, 0, 0, 0, 0, 0;
    Eigen::Vector3d desired_jerk = Eigen::Vector3d(tracker_command.jerk.x, tracker_command.jerk.y, tracker_command.jerk.z);
    jerk_feedforward             = (I.transpose() * Rd.transpose() * desired_jerk) / (desired_thrust_force / total_mass);
  }

  // | --------------- run the attitude controller -------------- |

  Eigen::Vector3d attitude_rate_saturation(constraints.roll_rate, constraints.pitch_rate, constraints.yaw_rate);

  auto attitude_rate_command = common::attitudeController(node_, uav_state, attitude_cmd, jerk_feedforward + rate_feedforward, attitude_rate_saturation, Kq, drs_params.pitch_roll_heading_rate_compensation);

  if (!attitude_rate_command) {
    return;
  }

  // | --------- fill in the already known attitude rate -------- |

  {
    try {
      last_control_output_.desired_heading_rate = mrs_lib::AttitudeConverter(R).getHeadingRate(attitude_rate_command->body_rate);
    }
    catch (...) {
    }
  }

  // | ---------- construct the attitude rate reference --------- |

  if (output_modality == common::ATTITUDE_RATE) {

    last_control_output_.control_output = attitude_rate_command;

    return;
  }

  // --------------------------------------------------------------
  // |                    Attitude rate control                   |
  // --------------------------------------------------------------

  Kw = common_handlers_->detailed_model_params->inertia.diagonal().array() * Kw;

  auto control_group_command = common::attitudeRateController(node_, uav_state, attitude_rate_command.value(), Kw);

  if (!control_group_command) {
    return;
  }

  if (output_modality == common::CONTROL_GROUP) {

    last_control_output_.control_output = control_group_command;

    return;
  }

  // --------------------------------------------------------------
  // |                        output mixer                        |
  // --------------------------------------------------------------

  mrs_msgs::msg::HwApiActuatorCmd actuator_cmd = common::actuatorMixer(node_, control_group_command.value(), common_handlers_->detailed_model_params->control_group_mixer);

  last_control_output_.control_output = actuator_cmd;

  return;
}

//}

/* positionPassthrough() //{ */

void Se3Controller::positionPassthrough(const mrs_msgs::msg::UavState& uav_state, const mrs_msgs::msg::TrackerCommand& tracker_command) {

  if (!tracker_command.use_position_vertical || !tracker_command.use_position_horizontal || !tracker_command.use_heading) {
    RCLCPP_ERROR(node_->get_logger(), "[Se3Controller]: the tracker did not provide position+hdg reference");
    return;
  }

  mrs_msgs::msg::HwApiPositionCmd cmd;

  cmd.header.frame_id = uav_state.header.frame_id;
  cmd.header.stamp    = clock_->now();

  cmd.position = tracker_command.position;
  cmd.heading  = tracker_command.heading;

  last_control_output_.control_output = cmd;

  // fill the unbiased desired accelerations
  last_control_output_.desired_unbiased_acceleration = {};
  last_control_output_.desired_orientation           = {};
  last_control_output_.desired_heading_rate          = {};

  // | ----------------- fill in the diagnostics ---------------- |

  last_control_output_.diagnostics.ramping_up = false;

  last_control_output_.diagnostics.mass_estimator  = false;
  last_control_output_.diagnostics.mass_difference = 0;

  last_control_output_.diagnostics.disturbance_estimator = false;

  last_control_output_.diagnostics.disturbance_bx_b = 0;
  last_control_output_.diagnostics.disturbance_by_b = 0;

  last_control_output_.diagnostics.disturbance_bx_w = 0;
  last_control_output_.diagnostics.disturbance_by_w = 0;

  last_control_output_.diagnostics.disturbance_wx_w = 0;
  last_control_output_.diagnostics.disturbance_wy_w = 0;

  last_control_output_.diagnostics.controller_enforcing_constraints = false;

  last_control_output_.diagnostics.controller = "Se3Controller";
}

//}

/* PIDVelocityOutput() //{ */

void Se3Controller::PIDVelocityOutput(const mrs_msgs::msg::UavState& uav_state, const mrs_msgs::msg::TrackerCommand& tracker_command, const common::CONTROL_OUTPUT& control_output, const double& dt) {

  if (!tracker_command.use_position_vertical || !tracker_command.use_position_horizontal || !tracker_command.use_heading) {
    RCLCPP_ERROR(node_->get_logger(), "[Se3Controller]: the tracker did not provide position+hdg reference");
    return;
  }

  auto constraints = mrs_lib::get_mutexed(mutex_constraints_, constraints_);
  auto gains       = mrs_lib::get_mutexed(mutex_gains_, gains_);

  Eigen::Vector3d pos_ref = Eigen::Vector3d(tracker_command.position.x, tracker_command.position.y, tracker_command.position.z);
  Eigen::Vector3d pos     = Eigen::Vector3d(uav_state.pose.position.x, uav_state.pose.position.y, uav_state.pose.position.z);

  double hdg_ref = tracker_command.heading;
  double hdg     = getHeadingSafely(uav_state, tracker_command);

  // | ------------------ velocity feedforward ------------------ |

  Eigen::Vector3d vel_ff(0, 0, 0);

  if (tracker_command.use_velocity_horizontal && tracker_command.use_velocity_vertical) {
    vel_ff = Eigen::Vector3d(tracker_command.velocity.x, tracker_command.velocity.y, tracker_command.velocity.z);
  }

  // | -------------------------- gains ------------------------- |

  Eigen::Vector3d Kp;

  {
    std::scoped_lock lock(mutex_gains_);

    Kp << gains.kpxy, gains.kpxy, gains.kpz;
  }

  // | --------------------- control errors --------------------- |

  Eigen::Vector3d Ep = pos_ref - pos;

  // | --------------------------- pid -------------------------- |

  position_pid_x_.setSaturation(constraints.horizontal_speed);
  position_pid_y_.setSaturation(constraints.horizontal_speed);
  position_pid_z_.setSaturation(std::min(constraints.vertical_ascending_speed, constraints.vertical_descending_speed));

  double des_vel_x = position_pid_x_.update(Ep(0), dt);
  double des_vel_y = position_pid_y_.update(Ep(1), dt);
  double des_vel_z = position_pid_z_.update(Ep(2), dt);

  // | -------------------- position feedback ------------------- |

  Eigen::Vector3d des_vel = Eigen::Vector3d(des_vel_x, des_vel_y, des_vel_z) + vel_ff;

  if (control_output == common::VELOCITY_HDG) {

    // | --------------------- fill the output -------------------- |

    mrs_msgs::msg::HwApiVelocityHdgCmd cmd;

    cmd.header.frame_id = uav_state.header.frame_id;
    cmd.header.stamp    = clock_->now();

    cmd.velocity.x = des_vel(0);
    cmd.velocity.y = des_vel(1);
    cmd.velocity.z = des_vel(2);

    cmd.heading = tracker_command.heading;

    last_control_output_.control_output = cmd;

  } else if (control_output == common::VELOCITY_HDG_RATE) {

    position_pid_heading_.setSaturation(constraints.heading_speed);

    double hdg_err = mrs_lib::geometry::sradians::diff(hdg_ref, hdg);

    double des_hdg_rate = position_pid_heading_.update(hdg_err, dt);

    // | --------------------------- ff --------------------------- |

    double des_hdg_ff = 0;

    if (tracker_command.use_heading_rate) {
      des_hdg_ff = tracker_command.heading_rate;
    }

    // | --------------------- fill the output -------------------- |

    mrs_msgs::msg::HwApiVelocityHdgRateCmd cmd;

    cmd.header.frame_id = uav_state.header.frame_id;
    cmd.header.stamp    = clock_->now();

    cmd.velocity.x = des_vel(0);
    cmd.velocity.y = des_vel(1);
    cmd.velocity.z = des_vel(2);

    cmd.heading_rate = des_hdg_rate + des_hdg_ff;

    last_control_output_.control_output = cmd;
  } else {

    RCLCPP_ERROR(node_->get_logger(), "[Se3Controller]: the required output of the position PID is not supported");
    return;
  }

  // fill the unbiased desired accelerations
  last_control_output_.desired_unbiased_acceleration = {};
  last_control_output_.desired_orientation           = {};
  last_control_output_.desired_heading_rate          = {};

  // | ----------------- fill in the diagnostics ---------------- |

  last_control_output_.diagnostics.ramping_up = false;

  last_control_output_.diagnostics.mass_estimator  = false;
  last_control_output_.diagnostics.mass_difference = 0;

  last_control_output_.diagnostics.disturbance_estimator = false;

  last_control_output_.diagnostics.disturbance_bx_b = 0;
  last_control_output_.diagnostics.disturbance_by_b = 0;

  last_control_output_.diagnostics.disturbance_bx_w = 0;
  last_control_output_.diagnostics.disturbance_by_w = 0;

  last_control_output_.diagnostics.disturbance_wx_w = 0;
  last_control_output_.diagnostics.disturbance_wy_w = 0;

  last_control_output_.diagnostics.controller_enforcing_constraints = false;

  last_control_output_.diagnostics.controller = "Se3Controller";
}

//}

// --------------------------------------------------------------
// |                          callbacks                         |
// --------------------------------------------------------------

/* callbackParameters() //{ */

rcl_interfaces::msg::SetParametersResult Se3Controller::callbackParameters(std::vector<rclcpp::Parameter> parameters) {

  rcl_interfaces::msg::SetParametersResult result;

  if (params_setting_running_) {

    result.successful = true;
    result.reason     = "not seting, params update triggered from the inside";

    return result;
  }

  auto drs_params = mrs_lib::get_mutexed(mutex_drs_params_, drs_params_);

  // Note that setting a parameter to a nonsensical value (such as setting the `param_namespace.floating_number` parameter to `hello`)
  // doesn't have any effect - it doesn't even call this callback.
  for (auto& param : parameters) {

    RCLCPP_INFO_STREAM(node_->get_logger(), "[Se3Controller]: got parameter: '" << param.get_name() << "' with value '" << param.value_to_string() << "'");

    if (param.get_name() == node_->get_sub_namespace() + "/horizontal.kpxy") {

      drs_params.kpxy = param.as_double();

    } else if (param.get_name() == node_->get_sub_namespace() + "/horizontal.kvxy") {

      drs_params.kvxy = param.as_double();

    } else if (param.get_name() == node_->get_sub_namespace() + "/horizontal.kaxy") {

      drs_params.kaxy = param.as_double();

    } else if (param.get_name() == node_->get_sub_namespace() + "/horizontal.kiwxy") {

      drs_params.kiwxy = param.as_double();

    } else if (param.get_name() == node_->get_sub_namespace() + "/horizontal.kibxy") {

      drs_params.kibxy = param.as_double();

    } else if (param.get_name() == node_->get_sub_namespace() + "/horizontal.kiwxy_lim") {

      drs_params.kiwxy_lim = param.as_double();

    } else if (param.get_name() == node_->get_sub_namespace() + "/horizontal.kibxy_lim") {

      drs_params.kibxy_lim = param.as_double();

    } else if (param.get_name() == node_->get_sub_namespace() + "/vertical.kpz") {

      drs_params.kpz = param.as_double();

    } else if (param.get_name() == node_->get_sub_namespace() + "/vertical.kvz") {

      drs_params.kvz = param.as_double();

    } else if (param.get_name() == node_->get_sub_namespace() + "/vertical.kaz") {

      drs_params.kaz = param.as_double();

    } else if (param.get_name() == node_->get_sub_namespace() + "/attitude.kq_roll_pitch") {

      drs_params.kq_roll_pitch = param.as_double();

    } else if (param.get_name() == node_->get_sub_namespace() + "/attitude.kq_yaw") {

      drs_params.kq_yaw = param.as_double();

    } else if (param.get_name() == node_->get_sub_namespace() + "/mass.km") {

      drs_params.km = param.as_double();

    } else if (param.get_name() == node_->get_sub_namespace() + "/mass.fuse_acceleration") {

      drs_params.fuse_acceleration = param.as_bool();

    } else if (param.get_name() == node_->get_sub_namespace() + "/mass.km_lim") {

      drs_params.km_lim = param.as_double();

    } else if (param.get_name() == node_->get_sub_namespace() + "/preferred_output_mode") {

      drs_params.preferred_output_mode = param.as_int();

    } else if (param.get_name() == node_->get_sub_namespace() + "/jerk_feedforward") {

      drs_params.jerk_feedforward = param.as_bool();

    } else if (param.get_name() == node_->get_sub_namespace() + "/pitch_roll_heading_rate_compensation") {

      drs_params.pitch_roll_heading_rate_compensation = param.as_bool();

    } else if (param.get_name() == node_->get_sub_namespace() + "/rotation_type") {

      drs_params.rotation_type = param.as_int();

    } else {

      RCLCPP_WARN_STREAM(node_->get_logger(), "[Se3Controller]: parameter: '" << param.get_name() << "' is not dynamically reconfigurable!");
    }
  }

  RCLCPP_INFO_THROTTLE(node_->get_logger(), *clock_, 1000, "[Se3Controller]: params updated");

  result.successful = true;
  result.reason     = "OK";

  mrs_lib::set_mutexed(mutex_drs_params_, drs_params, drs_params_);

  return result;
}

//}

// --------------------------------------------------------------
// |                           timers                           |
// --------------------------------------------------------------

/* timerGains() //{ */

void Se3Controller::timerGains() {

  mrs_lib::Routine    profiler_routine = profiler_.createRoutine("timerGains");
  mrs_lib::ScopeTimer timer            = mrs_lib::ScopeTimer(node_, "Se3Controller::timerGains", common_handlers_->scope_timer.logger, common_handlers_->scope_timer.enabled);

  auto drs_params = mrs_lib::get_mutexed(mutex_drs_params_, drs_params_);
  auto gains      = mrs_lib::get_mutexed(mutex_gains_, gains_);

  // When muting the gains, we want to bypass the filter,
  // so it happens immediately.
  bool   bypass_filter = (mute_gains_ || mute_gains_by_tracker_);
  double gain_coeff    = (mute_gains_ || mute_gains_by_tracker_) ? _gain_mute_coefficient_ : 1.0;

  mute_gains_ = false;

  double dt = 1.0 / _gain_filtering_rate_;

  if (!std::isfinite(dt) || (dt <= 0) || (dt > 5 * (1.0 / _gain_filtering_rate_))) {
    return;
  }

  bool updated = false;

  gains.kpxy          = calculateGainChange(dt, gains.kpxy, drs_params.kpxy * gain_coeff, bypass_filter, "kpxy", updated);
  gains.kvxy          = calculateGainChange(dt, gains.kvxy, drs_params.kvxy * gain_coeff, bypass_filter, "kvxy", updated);
  gains.kaxy          = calculateGainChange(dt, gains.kaxy, drs_params.kaxy * gain_coeff, bypass_filter, "kaxy", updated);
  gains.kiwxy         = calculateGainChange(dt, gains.kiwxy, drs_params.kiwxy * gain_coeff, bypass_filter, "kiwxy", updated);
  gains.kibxy         = calculateGainChange(dt, gains.kibxy, drs_params.kibxy * gain_coeff, bypass_filter, "kibxy", updated);
  gains.kpz           = calculateGainChange(dt, gains.kpz, drs_params.kpz * gain_coeff, bypass_filter, "kpz", updated);
  gains.kvz           = calculateGainChange(dt, gains.kvz, drs_params.kvz * gain_coeff, bypass_filter, "kvz", updated);
  gains.kaz           = calculateGainChange(dt, gains.kaz, drs_params.kaz * gain_coeff, bypass_filter, "kaz", updated);
  gains.kq_roll_pitch = calculateGainChange(dt, gains.kq_roll_pitch, drs_params.kq_roll_pitch * gain_coeff, bypass_filter, "kq_roll_pitch", updated);
  gains.kq_yaw        = calculateGainChange(dt, gains.kq_yaw, drs_params.kq_yaw * gain_coeff, bypass_filter, "kq_yaw", updated);
  gains.km            = calculateGainChange(dt, gains.km, drs_params.km * gain_coeff, bypass_filter, "km", updated);

  // do not apply muting on these gains
  gains.kiwxy_lim = calculateGainChange(dt, gains.kiwxy_lim, drs_params.kiwxy_lim, false, "kiwxy_lim", updated);
  gains.kibxy_lim = calculateGainChange(dt, gains.kibxy_lim, drs_params.kibxy_lim, false, "kibxy_lim", updated);
  gains.km_lim    = calculateGainChange(dt, gains.km_lim, drs_params.km_lim, false, "km_lim", updated);

  mrs_lib::set_mutexed(mutex_gains_, gains, gains_);

  // set the gains back to dynamic reconfigure
  // and only do it when some filtering occurs
  if (updated) {

    drs_params.kpxy          = gains.kpxy;
    drs_params.kvxy          = gains.kvxy;
    drs_params.kaxy          = gains.kaxy;
    drs_params.kiwxy         = gains.kiwxy;
    drs_params.kibxy         = gains.kibxy;
    drs_params.kpz           = gains.kpz;
    drs_params.kvz           = gains.kvz;
    drs_params.kaz           = gains.kaz;
    drs_params.kq_roll_pitch = gains.kq_roll_pitch;
    drs_params.kq_yaw        = gains.kq_yaw;
    drs_params.kiwxy_lim     = gains.kiwxy_lim;
    drs_params.kibxy_lim     = gains.kibxy_lim;
    drs_params.km            = gains.km;
    drs_params.km_lim        = gains.km_lim;

    setParamsToServer(drs_params);

    RCLCPP_INFO_THROTTLE(node_->get_logger(), *clock_, 10000, "[Se3Controller]: gains have been updated");
  }
}

//}

// --------------------------------------------------------------
// |                       other routines                       |
// --------------------------------------------------------------

/* calculateGainChange() //{ */

double Se3Controller::calculateGainChange(const double dt, const double current_value, const double desired_value, const bool bypass_rate, std::string name, bool& updated) {

  double change = desired_value - current_value;

  double gains_filter_max_change = _gains_filter_change_rate_ * dt;
  double gains_filter_min_change = _gains_filter_min_change_rate_ * dt;

  if (!bypass_rate) {

    // if current value is near 0...
    double change_in_perc;
    double saturated_change;

    if (std::abs(current_value) < 1e-6) {
      change *= gains_filter_max_change;
    } else {

      saturated_change = change;

      change_in_perc = ((current_value + saturated_change) / current_value) - 1.0;

      if (change_in_perc > gains_filter_max_change) {
        saturated_change = current_value * gains_filter_max_change;
      } else if (change_in_perc < -gains_filter_max_change) {
        saturated_change = current_value * -gains_filter_max_change;
      }

      if (std::abs(saturated_change) < std::abs(change) * gains_filter_min_change) {
        change *= gains_filter_min_change;
      } else {
        change = saturated_change;
      }
    }
  }

  if (std::abs(change) > 1e-3) {
    RCLCPP_DEBUG(node_->get_logger(), "[Se3Controller]: changing gain '%s' from %.2f to %.2f", name.c_str(), current_value, desired_value);
    updated = true;
  }

  return current_value + change;
}

//}

/* getHeadingSafely() //{ */

double Se3Controller::getHeadingSafely(const mrs_msgs::msg::UavState& uav_state, const mrs_msgs::msg::TrackerCommand& tracker_command) {

  try {
    return mrs_lib::AttitudeConverter(uav_state.pose.orientation).getHeading();
  }
  catch (...) {
  }

  try {
    return mrs_lib::AttitudeConverter(uav_state.pose.orientation).getYaw();
  }
  catch (...) {
  }

  if (tracker_command.use_heading) {
    return tracker_command.heading;
  }

  return 0;
}

//}

/* setParamsToServer() //{ */

void Se3Controller::setParamsToServer(const DrsParams_t& drs_params) {

  mrs_lib::AtomicScopeFlag unset_running(params_setting_running_);

  node_->set_parameter(rclcpp::Parameter(node_->get_sub_namespace() + "/horizontal.kpxy", drs_params.kpxy));
  node_->set_parameter(rclcpp::Parameter(node_->get_sub_namespace() + "/horizontal.kvxy", drs_params.kvxy));
  node_->set_parameter(rclcpp::Parameter(node_->get_sub_namespace() + "/horizontal.kaxy", drs_params.kaxy));
  node_->set_parameter(rclcpp::Parameter(node_->get_sub_namespace() + "/vertical.kpz", drs_params.kpz));
  node_->set_parameter(rclcpp::Parameter(node_->get_sub_namespace() + "/vertical.kvz", drs_params.kvz));
  node_->set_parameter(rclcpp::Parameter(node_->get_sub_namespace() + "/vertical.kaz", drs_params.kaz));
  node_->set_parameter(rclcpp::Parameter(node_->get_sub_namespace() + "/mass.fuse_acceleration", drs_params.fuse_acceleration));
  node_->set_parameter(rclcpp::Parameter(node_->get_sub_namespace() + "/jerk_feedforward", drs_params.jerk_feedforward));
  node_->set_parameter(rclcpp::Parameter(node_->get_sub_namespace() + "/preferred_output_mode", drs_params.preferred_output_mode));
  node_->set_parameter(rclcpp::Parameter(node_->get_sub_namespace() + "/horizontal.kiwxy", drs_params.kiwxy));
  node_->set_parameter(rclcpp::Parameter(node_->get_sub_namespace() + "/horizontal.kibxy", drs_params.kibxy));
  node_->set_parameter(rclcpp::Parameter(node_->get_sub_namespace() + "/horizontal.kiwxy_lim", drs_params.kiwxy_lim));
  node_->set_parameter(rclcpp::Parameter(node_->get_sub_namespace() + "/horizontal.kibxy_lim", drs_params.kibxy_lim));
  node_->set_parameter(rclcpp::Parameter(node_->get_sub_namespace() + "/attitude.kq_roll_pitch", drs_params.kq_roll_pitch));
  node_->set_parameter(rclcpp::Parameter(node_->get_sub_namespace() + "/attitude.kq_yaw", drs_params.kq_yaw));
  node_->set_parameter(rclcpp::Parameter(node_->get_sub_namespace() + "/mass.km", drs_params.km));
  node_->set_parameter(rclcpp::Parameter(node_->get_sub_namespace() + "/mass.km_lim", drs_params.km_lim));
  node_->set_parameter(rclcpp::Parameter(node_->get_sub_namespace() + "/mass.fuse_acceleration", drs_params.fuse_acceleration));
  node_->set_parameter(rclcpp::Parameter(node_->get_sub_namespace() + "/pitch_roll_heading_rate_compensation", drs_params.pitch_roll_heading_rate_compensation));
  node_->set_parameter(rclcpp::Parameter(node_->get_sub_namespace() + "/rotation_type", drs_params.rotation_type));
}

//}

}  // namespace se3_controller

}  // namespace mrs_uav_controllers

#include <pluginlib/class_list_macros.hpp>
PLUGINLIB_EXPORT_CLASS(mrs_uav_controllers::se3_controller::Se3Controller, mrs_uav_managers::Controller)<|MERGE_RESOLUTION|>--- conflicted
+++ resolved
@@ -267,19 +267,10 @@
 
   // | ---------- loading params using the parent's nh ---------- |
 
-<<<<<<< HEAD
   private_handlers->parent_param_loader->loadParamReusable("enable_profiler", _profiler_enabled_);
 
   if (!private_handlers->parent_param_loader->loadedSuccessfully()) {
-    ROS_ERROR("[Se3Controller]: Could not load all parameters!");
-=======
-  mrs_lib::ParamLoader param_loader_parent(common_handlers->parent_node, "ControlManager");
-
-  param_loader_parent.loadParam("enable_profiler", _profiler_enabled_);
-
-  if (!param_loader_parent.loadedSuccessfully()) {
     RCLCPP_ERROR(node_->get_logger(), "[Se3Controller]: Could not load all parameters!");
->>>>>>> 749e5190
     return false;
   }
 
