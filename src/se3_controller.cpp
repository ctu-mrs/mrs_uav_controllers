--- conflicted
+++ resolved
@@ -1177,14 +1177,8 @@
   {
     std::scoped_lock lock(mutex_gains_);
 
-<<<<<<< HEAD
-    if (tracker_command.use_position_vertical)
-    {
-      uav_mass_difference_ += gains.km * Ep[2] * dt;
-=======
     if (tracker_command.use_position_vertical && !rampup_active_) {
       uav_mass_difference_ += gains.km * Ep(2) * dt;
->>>>>>> edfccc8b
     }
     else if (tracker_command.use_velocity_vertical)
     {
